--- conflicted
+++ resolved
@@ -20,12 +20,7 @@
 import torch.nn as nn
 from torch import Tensor
 
-<<<<<<< HEAD
-from ..moduleZoo import Conv2DNormActivation, InvertedResidual
-
-=======
 from ..moduleZoo import ConvInvertedResidualBlock2d, ConvNormActivation2d
->>>>>>> 93b78186
 
 #TODO@ShivamPR21: #6 Adapt mobilenetv2 model according to new moduleZoo API
 # Taken from Pytorch vision repo.
@@ -80,29 +75,6 @@
 #                 f"inverted_residual_setting should be non-empty or a 4-element list, got {inverted_residual_setting}"
 #             )
 
-<<<<<<< HEAD
-         # building first layer
-        in_channel = _make_divisible(in_channel * width_multiplier, round_nearest)
-        self.out_channel = _make_divisible(out_channel * max(1.0, width_multiplier), round_nearest)
-        features: List[nn.Module] = [
-            Conv2DNormActivation(in_activation_channel, in_channel, stride=2, norm_layer=norm_layer, activation_layer=nn.ReLU6)
-        ]
-        # building inverted residual blocks
-        for t, c, n, s in inverted_residual_setting:
-            out_channel = _make_divisible(c * width_multiplier, round_nearest)
-            for i in range(n):
-                stride = s if i == 0 else 1
-                features.append(block(in_channel, out_channel, stride, expand_ratio=t, norm_layer=norm_layer))
-                in_channel = out_channel
-        # building last several layers
-        features.append(
-            Conv2DNormActivation(
-                in_channel, self.out_channel, kernel_size=1, norm_layer=norm_layer, activation_layer=nn.ReLU6
-            )
-        )
-        # make it nn.Sequential
-        self.features = nn.Sequential(*features)
-=======
 #          # building first layer
 #         in_channel = _make_divisible(in_channel * width_multiplier, round_nearest)
 #         self.out_channel = _make_divisible(out_channel * max(1.0, width_multiplier), round_nearest)
@@ -124,7 +96,6 @@
 #         )
 #         # make it nn.Sequential
 #         self.features = nn.Sequential(*features)
->>>>>>> 93b78186
 
 #     def _forward_impl(self, x: Tensor) -> Tensor:
 #         x = self.features(x)
