'''
Copyright (C) 2021  Shivam Pandey

This program is free software: you can redistribute it and/or modify
it under the terms of the GNU Affero General Public License as published
by the Free Software Foundation, either version 3 of the License, or
(at your option) any later version.

This program is distributed in the hope that it will be useful,
but WITHOUT ANY WARRANTY; without even the implied warranty of
MERCHANTABILITY or FITNESS FOR A PARTICULAR PURPOSE.  See the
GNU Affero General Public License for more details.

You should have received a copy of the GNU Affero General Public License
along with this program.  If not, see <https://www.gnu.org/licenses/>.
'''

from typing import List

import torch.nn as nn
from torch import Tensor

<<<<<<< HEAD
from ..moduleZoo.resblocks import ShuffleInvertedResidual


class ShuffleNet(nn.Module):
    def __init__(self,
                 in_channel: int,
                 settings: List[List[int]] = None
                 ) -> None:
        super().__init__()

        if settings is None:
            settings = [
                #k, s, r, exp
                [3, 2, 1, 1, 2],
                [3, 1, 3, 1, 2],
                [3, 2, 1, 1, 2],
                [3, 1, 7, 1, 2],
                [3, 2, 1, 1, 2],
                [3, 1, 3, 1, 2]]

        features : List[nn.Module] = []
        for k, s, r, e, g in settings:
            for _ in range(r):
                features.append(
                    ShuffleInvertedResidual(in_channel, in_channel, e,
                                            g, k, s, nn.BatchNorm2d, nn.ReLU6)
                )
                if s == 2:
                    in_channel *= 2

        self.features = nn.Sequential(*features)

    def _forward_impl(self, x: Tensor) -> Tensor:
        x = self.features(x)
        return x

    def forward(self, x: Tensor) -> Tensor:
        return self._forward_impl(x)
=======
from ..moduleZoo.resblocks import ConvInvertedResidualBlock2d

#TODO@ShivamPR21: #5 Adapt model based on changed moduleZoo API
# class ShuffleNet(nn.Module):
#     def __init__(self,
#                  in_channel: int,
#                  settings: List[List[int]] = None
#                  ) -> None:
#         super().__init__()

#         if settings is None:
#             settings = [
#                 #k, s, r, exp
#                 [3, 2, 1, 1, 2],
#                 [3, 1, 3, 1, 2],
#                 [3, 2, 1, 1, 2],
#                 [3, 1, 7, 1, 2],
#                 [3, 2, 1, 1, 2],
#                 [3, 1, 3, 1, 2]]

#         features : List[nn.Module] = []
#         for k, s, r, e, g in settings:
#             for _ in range(r):
#                 features.append(
#                     ShuffleInvertedResidual(in_channel, in_channel, e,
#                                             g, k, s, nn.BatchNorm2d, nn.ReLU6)
#                 )
#                 if s == 2:
#                     in_channel *= 2

#         self.features = nn.Sequential(*features)

#     def _forward_impl(self, x: Tensor) -> Tensor:
#         x = self.features(x)
#         return x

#     def forward(self, x: Tensor) -> Tensor:
#         return self._forward_impl(x)
>>>>>>> 93b78186
<|MERGE_RESOLUTION|>--- conflicted
+++ resolved
@@ -20,46 +20,6 @@
 import torch.nn as nn
 from torch import Tensor
 
-<<<<<<< HEAD
-from ..moduleZoo.resblocks import ShuffleInvertedResidual
-
-
-class ShuffleNet(nn.Module):
-    def __init__(self,
-                 in_channel: int,
-                 settings: List[List[int]] = None
-                 ) -> None:
-        super().__init__()
-
-        if settings is None:
-            settings = [
-                #k, s, r, exp
-                [3, 2, 1, 1, 2],
-                [3, 1, 3, 1, 2],
-                [3, 2, 1, 1, 2],
-                [3, 1, 7, 1, 2],
-                [3, 2, 1, 1, 2],
-                [3, 1, 3, 1, 2]]
-
-        features : List[nn.Module] = []
-        for k, s, r, e, g in settings:
-            for _ in range(r):
-                features.append(
-                    ShuffleInvertedResidual(in_channel, in_channel, e,
-                                            g, k, s, nn.BatchNorm2d, nn.ReLU6)
-                )
-                if s == 2:
-                    in_channel *= 2
-
-        self.features = nn.Sequential(*features)
-
-    def _forward_impl(self, x: Tensor) -> Tensor:
-        x = self.features(x)
-        return x
-
-    def forward(self, x: Tensor) -> Tensor:
-        return self._forward_impl(x)
-=======
 from ..moduleZoo.resblocks import ConvInvertedResidualBlock2d
 
 #TODO@ShivamPR21: #5 Adapt model based on changed moduleZoo API
@@ -97,5 +57,4 @@
 #         return x
 
 #     def forward(self, x: Tensor) -> Tensor:
-#         return self._forward_impl(x)
->>>>>>> 93b78186
+#         return self._forward_impl(x)