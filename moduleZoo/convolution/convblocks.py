--- conflicted
+++ resolved
@@ -15,19 +15,12 @@
 along with this program.  If not, see <https://www.gnu.org/licenses/>.
 '''
 
-<<<<<<< HEAD
-from typing import Callable, List, Optional, Tuple
-=======
 from typing import Any, Callable, Dict, List, Optional, Tuple, Union
->>>>>>> 93b78186
 
 import torch.nn as nn
 
 from ..utils import _pair
 
-<<<<<<< HEAD
-class Conv2DNormActivation(nn.Sequential):
-=======
 
 class ConvNormActivation2d(nn.Sequential):
     def __init__(
@@ -132,81 +125,6 @@
 
 
 class ConvNormActivation1d(nn.Sequential):
->>>>>>> 93b78186
-    def __init__(
-        self,
-        in_channels: int,
-        out_channels: int,
-        kernel_size: int = 3,
-        stride: int = 1,
-        padding: int = 0,
-        groups: int = 1,
-        dilation: int = 1,
-        bias: bool = True,
-        transposed: bool = False,
-<<<<<<< HEAD
-        output_padding: Tuple[int, int] = (0, 0),
-=======
-        output_padding: int = 0,
->>>>>>> 93b78186
-        norm_layer: Optional[Callable[..., nn.Module]] = None,
-        activation_layer: Optional[Callable[..., nn.Module]] = None,
-    ) -> None:
-        """Typical Convolution Normalization and Activation stack for easier implementation
-
-        Args:
-            in_channels (int): Number of input channels
-            out_channels (int): Number of output channels
-            kernel_size (int, optional): Kernel size for convolution. Defaults to 3.
-            stride (int, optional): Stride value for convolution. Defaults to 1.
-            padding (Optional[int], optional): Padding value, (passed to nn.Conv2D). Defaults to None.
-            groups (int, optional): Number of groups input tensor will be divided, (passed to nn.Conv2D). Defaults to 1.
-            norm_layer (Optional[Callable[..., nn.Module]], optional): Normalization layer. Defaults to nn.BatchNorm2d.
-            activation_layer (Optional[Callable[..., nn.Module]], optional): Activation function. Defaults to nn.ReLU.
-            dilation (int, optional): Dilation used in convolution (passed in nn.Conv2D). Defaults to 1.
-            inplace (bool, optional): Whether to use inplace operations or not. Defaults to True.
-        """
-        if padding == 'stride_effective':
-            padding = (kernel_size - 1) // 2 * dilation
-
-<<<<<<< HEAD
-        layers:List[nn.Module] = None
-
-        if transposed:
-            layers = [
-                nn.ConvTranspose2d(
-                    in_channels,
-                    out_channels,
-                    kernel_size,
-                    stride,
-                    padding,
-                    output_padding=output_padding,
-                    dilation=dilation,
-                    groups=groups,
-                    bias=bias,
-                )
-            ]
-        else:
-            layers = [
-                nn.Conv2d(
-                    in_channels,
-                    out_channels,
-                    kernel_size,
-                    stride,
-                    padding,
-                    dilation=dilation,
-                    groups=groups,
-                    bias=bias,
-                )
-            ]
-        if norm_layer is not None:
-            layers.append(norm_layer(out_channels))
-        if activation_layer is not None:
-            layers.append(activation_layer())
-        super().__init__(*layers)
-        self.out_channels = out_channels
-
-class ConvNormActivation1d(nn.Sequential):
     def __init__(
         self,
         in_channels: int,
@@ -238,7 +156,7 @@
         """
         if padding == 'stride_effective':
             padding = (kernel_size - 1) // 2 * dilation
-=======
+
         # TODO@ShivamPR21: #7 Provide onnx support for `padding=same`
 
         self.cfg: Dict[str, Any] = {'in_channels': in_channels,
@@ -250,7 +168,6 @@
                                     'groups': groups,
                                     'bias': bias,
                                     'transposed': transposed}
->>>>>>> 93b78186
 
         layers:List[nn.Module] = None
 
